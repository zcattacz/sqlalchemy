# sqlalchemy/orm/__init__.py
# Copyright (C) 2005, 2006, 2007, 2008, 2009, 2010 Michael Bayer
# mike_mp@zzzcomputing.com
#
# This module is part of SQLAlchemy and is released under
# the MIT License: http://www.opensource.org/licenses/mit-license.php

"""
Functional constructs for ORM configuration.

See the SQLAlchemy object relational tutorial and mapper configuration
documentation for an overview of how this module is used.

"""

from sqlalchemy.orm import exc
from sqlalchemy.orm.mapper import (
     Mapper,
     _mapper_registry,
     class_mapper,
     )
from sqlalchemy.orm.interfaces import (
     EXT_CONTINUE,
     EXT_STOP,
     ExtensionOption,
     InstrumentationManager,
     MapperExtension,
     PropComparator,
     SessionExtension,
     AttributeExtension,
     )
from sqlalchemy.orm.util import (
     AliasedClass as aliased,
     Validator,
     join,
     object_mapper,
     outerjoin,
     polymorphic_union,
     with_parent,
     )
from sqlalchemy.orm.properties import (
     ColumnProperty,
     ComparableProperty,
     CompositeProperty,
     RelationshipProperty,
     PropertyLoader,
     SynonymProperty,
     )
from sqlalchemy.orm import mapper as mapperlib
from sqlalchemy.orm.mapper import reconstructor, validates
from sqlalchemy.orm import strategies
from sqlalchemy.orm.query import AliasOption, Query
from sqlalchemy.sql import util as sql_util
from sqlalchemy.orm.session import Session
from sqlalchemy.orm.session import object_session, sessionmaker, \
    make_transient
from sqlalchemy.orm.scoping import ScopedSession
from sqlalchemy import util as sa_util

__all__ = (
    'EXT_CONTINUE',
    'EXT_STOP',
    'InstrumentationManager',
    'MapperExtension',
    'AttributeExtension',
    'Validator',
    'PropComparator',
    'Query',
    'Session',
    'aliased',
    'backref',
    'class_mapper',
    'clear_mappers',
    'column_property',
    'comparable_property',
    'compile_mappers',
    'composite',
    'contains_alias',
    'contains_eager',
    'create_session',
    'defer',
    'deferred',
    'dynamic_loader',
    'eagerload',
    'eagerload_all',
    'extension',
<<<<<<< HEAD
    'join',
=======
    'immediateload',
    'join',
    'joinedload',
    'joinedload_all',
>>>>>>> a967dffb
    'lazyload',
    'mapper',
    'make_transient',
    'noload',
    'object_mapper',
    'object_session',
    'outerjoin',
    'polymorphic_union',
    'reconstructor',
    'relationship',
    'relation',
    'scoped_session',
    'sessionmaker',
    'subqueryload',
    'subqueryload_all',
    'synonym',
    'undefer',
    'undefer_group',
    'validates'
    )


def scoped_session(session_factory, scopefunc=None):
    """Provides thread-local or scoped management of :class:`.Session` objects.

    This is a front-end function to
    :class:`.ScopedSession`.

    :param session_factory: a callable function that produces
      :class:`Session` instances, such as :func:`sessionmaker`.

    :param scopefunc: Optional "scope" function which would be
      passed to the :class:`.ScopedRegistry`.  If None, the
      :class:`.ThreadLocalRegistry` is used by default.

    :returns: an :class:`.ScopedSession` instance

    Usage::

      Session = scoped_session(sessionmaker(autoflush=True))

    To instantiate a Session object which is part of the scoped context,
    instantiate normally::

      session = Session()

    Most session methods are available as classmethods from the scoped
    session::

      Session.commit()
      Session.close()

    """
    return ScopedSession(session_factory, scopefunc=scopefunc)

def create_session(bind=None, **kwargs):
    """Create a new :class:`.Session` 
    with no automation enabled by default.
    
    This function is used primarily for testing.   The usual
    route to :class:`.Session` creation is via its constructor
    or the :func:`.sessionmaker` function.

    :param bind: optional, a single Connectable to use for all
      database access in the created
      :class:`~sqlalchemy.orm.session.Session`.

    :param \*\*kwargs: optional, passed through to the
      :class:`Session` constructor.

    :returns: an :class:`~sqlalchemy.orm.session.Session` instance

    The defaults of create_session() are the opposite of that of
    :func:`sessionmaker`; ``autoflush`` and ``expire_on_commit`` are
    False, ``autocommit`` is True.  In this sense the session acts
    more like the "classic" SQLAlchemy 0.3 session with these.

    Usage::

      >>> from sqlalchemy.orm import create_session
      >>> session = create_session()

    It is recommended to use :func:`sessionmaker` instead of
    create_session().

    """
    kwargs.setdefault('autoflush', False)
    kwargs.setdefault('autocommit', True)
    kwargs.setdefault('expire_on_commit', False)
    return Session(bind=bind, **kwargs)

def relationship(argument, secondary=None, **kwargs):
    """Provide a relationship of a primary Mapper to a secondary Mapper.
    
    .. note:: :func:`relationship` is historically known as
       :func:`relation` prior to version 0.6.
    
    This corresponds to a parent-child or associative table relationship.  The
    constructed class is an instance of :class:`RelationshipProperty`.

    A typical :func:`relationship`::

       mapper(Parent, properties={
         'children': relationship(Children)
       })

    :param argument:
      a class or :class:`Mapper` instance, representing the target of
      the relationship.

    :param secondary:
      for a many-to-many relationship, specifies the intermediary
      table. The *secondary* keyword argument should generally only
      be used for a table that is not otherwise expressed in any class
      mapping. In particular, using the Association Object Pattern is
      generally mutually exclusive with the use of the *secondary*
      keyword argument.

    :param active_history=False:
      When ``True``, indicates that the "previous" value for a
      many-to-one reference should be loaded when replaced, if
      not already loaded. Normally, history tracking logic for
      simple many-to-ones only needs to be aware of the "new"
      value in order to perform a flush. This flag is available
      for applications that make use of
      :func:`.attributes.get_history` which also need to know
      the "previous" value of the attribute. (New in 0.6.6)
      
    :param backref:
      indicates the string name of a property to be placed on the related
      mapper's class that will handle this relationship in the other
      direction. The other property will be created automatically 
      when the mappers are configured.  Can also be passed as a
      :func:`backref` object to control the configuration of the
      new relationship.
      
    :param back_populates:
      Takes a string name and has the same meaning as ``backref``, 
      except the complementing property is **not** created automatically, 
      and instead must be configured explicitly on the other mapper.  The 
      complementing property should also indicate ``back_populates`` 
      to this relationship to ensure proper functioning.

    :param cascade:
      a comma-separated list of cascade rules which determines how
      Session operations should be "cascaded" from parent to child.
      This defaults to ``False``, which means the default cascade
      should be used.  The default value is ``"save-update, merge"``.

      Available cascades are:

      * ``save-update`` - cascade the :meth:`.Session.add` 
        operation.  This cascade applies both to future and
        past calls to :meth:`~sqlalchemy.orm.session.Session.add`, 
        meaning new items added to a collection or scalar relationship
        get placed into the same session as that of the parent, and 
        also applies to items which have been removed from this 
        relationship but are still part of unflushed history.

      * ``merge`` - cascade the :meth:`~sqlalchemy.orm.session.Session.merge`
        operation

      * ``expunge`` - cascade the :meth:`.Session.expunge`
        operation

      * ``delete`` - cascade the :meth:`.Session.delete`
        operation

      * ``delete-orphan`` - if an item of the child's type with no
        parent is detected, mark it for deletion.  Note that this
        option prevents a pending item of the child's class from being
        persisted without a parent present.

      * ``refresh-expire`` - cascade the :meth:`.Session.expire` 
        and :meth:`~sqlalchemy.orm.session.Session.refresh` operations

      * ``all`` - shorthand for "save-update,merge, refresh-expire,
        expunge, delete"
    
    :param cascade_backrefs=True:
      a boolean value indicating if the ``save-update`` cascade should
      operate along a backref event.   When set to ``False`` on a
      one-to-many relationship that has a many-to-one backref, assigning
      a persistent object to the many-to-one attribute on a transient object
      will not add the transient to the session.  Similarly, when
      set to ``False`` on a many-to-one relationship that has a one-to-many
      backref, appending a persistent object to the one-to-many collection
      on a transient object will not add the transient to the session.
      
      ``cascade_backrefs`` is new in 0.6.5.
      
    :param collection_class:
      a class or callable that returns a new list-holding object. will
      be used in place of a plain list for storing elements.
      Behavior of this attribute is described in detail at
      :ref:`custom_collections`.

    :param comparator_factory:
      a class which extends :class:`RelationshipProperty.Comparator` which
      provides custom SQL clause generation for comparison operations.

    :param doc:
      docstring which will be applied to the resulting descriptor.
      
    :param extension:
      an :class:`AttributeExtension` instance, or list of extensions,
      which will be prepended to the list of attribute listeners for
      the resulting descriptor placed on the class.  These listeners
      will receive append and set events before the operation
      proceeds, and may be used to halt (via exception throw) or
      change the value used in the operation.

    :param foreign_keys:
      a list of columns which are to be used as "foreign key" columns.
      Normally, :func:`relationship` uses the :class:`.ForeignKey`
      and :class:`.ForeignKeyConstraint` objects present within the
      mapped or secondary :class:`.Table` to determine the "foreign" side of 
      the join condition.  This is used to construct SQL clauses in order
      to load objects, as well as to "synchronize" values from 
      primary key columns to referencing foreign key columns.
      The ``foreign_keys`` parameter overrides the notion of what's
      "foreign" in the table metadata, allowing the specification
      of a list of :class:`.Column` objects that should be considered
      part of the foreign key.
      
      There are only two use cases for ``foreign_keys`` - one, when it is not
      convenient for :class:`.Table` metadata to contain its own foreign key
      metadata (which should be almost never, unless reflecting a large amount of
      tables from a MySQL MyISAM schema, or a schema that doesn't actually
      have foreign keys on it). The other is for extremely
      rare and exotic composite foreign key setups where some columns
      should artificially not be considered as foreign.

    :param innerjoin=False:
      when ``True``, joined eager loads will use an inner join to join
      against related tables instead of an outer join.  The purpose
      of this option is strictly one of performance, as inner joins
      generally perform better than outer joins.  This flag can
      be set to ``True`` when the relationship references an object
      via many-to-one using local foreign keys that are not nullable,
      or when the reference is one-to-one or a collection that is 
      guaranteed to have one or at least one entry.
      
    :param join_depth:
      when non-``None``, an integer value indicating how many levels
      deep "eager" loaders should join on a self-referring or cyclical 
      relationship.  The number counts how many times the same Mapper 
      shall be present in the loading condition along a particular join 
      branch.  When left at its default of ``None``, eager loaders
      will stop chaining when they encounter a the same target mapper 
      which is already higher up in the chain.  This option applies
      both to joined- and subquery- eager loaders.

    :param lazy='select': specifies 
      how the related items should be loaded.  Default value is 
      ``select``.  Values include:

      * ``select`` - items should be loaded lazily when the property is first
        accessed, using a separate SELECT statement, or identity map
        fetch for simple many-to-one references.
        
      * ``immediate`` - items should be loaded as the parents are loaded,
        using a separate SELECT statement, or identity map fetch for
        simple many-to-one references.  (new as of 0.6.5)

      * ``joined`` - items should be loaded "eagerly" in the same query as
        that of the parent, using a JOIN or LEFT OUTER JOIN.  Whether
        the join is "outer" or not is determined by the ``innerjoin``
        parameter.
              
      * ``subquery`` - items should be loaded "eagerly" within the same
        query as that of the parent, using a second SQL statement
        which issues a JOIN to a subquery of the original
        statement.

      * ``noload`` - no loading should occur at any time.  This is to 
        support "write-only" attributes, or attributes which are
        populated in some manner specific to the application.

      * ``dynamic`` - the attribute will return a pre-configured
        :class:`~sqlalchemy.orm.query.Query` object for all read 
        operations, onto which further filtering operations can be
        applied before iterating the results.  The dynamic 
        collection supports a limited set of mutation operations,
        allowing ``append()`` and ``remove()``.  Changes to the
        collection will not be visible until flushed 
        to the database, where it is then refetched upon iteration.
       
      * True - a synonym for 'select'
       
      * False - a synonyn for 'joined'
       
      * None - a synonym for 'noload'
       
      Detailed discussion of loader strategies is at :ref:`loading_toplevel`.
    
    :param load_on_pending=False:
      Indicates loading behavior for transient or pending parent objects.
      
      When set to ``True``, causes the lazy-loader to
      issue a query for a parent object that is not persistent, meaning it has
      never been flushed.  This may take effect for a pending object when
      autoflush is disabled, or for a transient object that has been
      "attached" to a :class:`.Session` but is not part of its pending
      collection. Attachment of transient objects to the session without
      moving to the "pending" state is not a supported behavior at this time.
      
      Note that the load of related objects on a pending or transient object
      also does not trigger any attribute change events - no user-defined
      events will be emitted for these attributes, and if and when the 
      object is ultimately flushed, only the user-specific foreign key 
      attributes will be part of the modified state.
      
      The load_on_pending flag does not improve behavior
      when the ORM is used normally - object references should be constructed
      at the object level, not at the foreign key level, so that they
      are present in an ordinary way before flush() proceeds.  This flag
      is not not intended for general use.
      
      New in 0.6.5.
      
    :param order_by:
      indicates the ordering that should be applied when loading these
      items.

    :param passive_deletes=False:
       Indicates loading behavior during delete operations.

       A value of True indicates that unloaded child items should not
       be loaded during a delete operation on the parent.  Normally,
       when a parent item is deleted, all child items are loaded so
       that they can either be marked as deleted, or have their
       foreign key to the parent set to NULL.  Marking this flag as
       True usually implies an ON DELETE <CASCADE|SET NULL> rule is in
       place which will handle updating/deleting child rows on the
       database side.

       Additionally, setting the flag to the string value 'all' will
       disable the "nulling out" of the child foreign keys, when there
       is no delete or delete-orphan cascade enabled.  This is
       typically used when a triggering or error raise scenario is in
       place on the database side.  Note that the foreign key
       attributes on in-session child objects will not be changed
       after a flush occurs so this is a very special use-case
       setting.

    :param passive_updates=True:
      Indicates loading and INSERT/UPDATE/DELETE behavior when the
      source of a foreign key value changes (i.e. an "on update"
      cascade), which are typically the primary key columns of the
      source row.

      When True, it is assumed that ON UPDATE CASCADE is configured on
      the foreign key in the database, and that the database will
      handle propagation of an UPDATE from a source column to
      dependent rows.  Note that with databases which enforce
      referential integrity (i.e. PostgreSQL, MySQL with InnoDB tables),
      ON UPDATE CASCADE is required for this operation.  The
      relationship() will update the value of the attribute on related
      items which are locally present in the session during a flush.

      When False, it is assumed that the database does not enforce
      referential integrity and will not be issuing its own CASCADE
      operation for an update.  The relationship() will issue the
      appropriate UPDATE statements to the database in response to the
      change of a referenced key, and items locally present in the
      session during a flush will also be refreshed.

      This flag should probably be set to False if primary key changes
      are expected and the database in use doesn't support CASCADE
      (i.e. SQLite, MySQL MyISAM tables).

      Also see the passive_updates flag on ``mapper()``.
      
      A future SQLAlchemy release will provide a "detect" feature for
      this flag.

    :param post_update:
      this indicates that the relationship should be handled by a
      second UPDATE statement after an INSERT or before a
      DELETE. Currently, it also will issue an UPDATE after the
      instance was UPDATEd as well, although this technically should
      be improved. This flag is used to handle saving bi-directional
      dependencies between two individual rows (i.e. each row
      references the other), where it would otherwise be impossible to
      INSERT or DELETE both rows fully since one row exists before the
      other. Use this flag when a particular mapping arrangement will
      incur two rows that are dependent on each other, such as a table
      that has a one-to-many relationship to a set of child rows, and
      also has a column that references a single child row within that
      list (i.e. both tables contain a foreign key to each other). If
      a ``flush()`` operation returns an error that a "cyclical
      dependency" was detected, this is a cue that you might want to
      use ``post_update`` to "break" the cycle.

    :param primaryjoin:
      a ColumnElement (i.e. WHERE criterion) that will be used as the primary
      join of this child object against the parent object, or in a
      many-to-many relationship the join of the primary object to the
      association table. By default, this value is computed based on the
      foreign key relationships of the parent and child tables (or association
      table).

    :param remote_side:
      used for self-referential relationships, indicates the column or
      list of columns that form the "remote side" of the relationship.

    :param secondaryjoin:
      a ColumnElement (i.e. WHERE criterion) that will be used as the join of
      an association table to the child object. By default, this value is
      computed based on the foreign key relationships of the association and
      child tables.

    :param single_parent=(True|False):
      when True, installs a validator which will prevent objects
      from being associated with more than one parent at a time.
      This is used for many-to-one or many-to-many relationships that
      should be treated either as one-to-one or one-to-many.  Its
      usage is optional unless delete-orphan cascade is also 
<<<<<<< HEAD
      set on this relation(), in which case its required (new in 0.5.2).
=======
      set on this relationship(), in which case its required (new in 0.5.2).
>>>>>>> a967dffb
      
    :param uselist=(True|False):
      a boolean that indicates if this property should be loaded as a
      list or a scalar. In most cases, this value is determined
      automatically by ``relationship()``, based on the type and direction
      of the relationship - one to many forms a list, many to one
      forms a scalar, many to many is a list. If a scalar is desired
      where normally a list would be present, such as a bi-directional
      one-to-one relationship, set uselist to False.

    :param viewonly=False:
      when set to True, the relationship is used only for loading objects
      within the relationship, and has no effect on the unit-of-work
      flush process.  Relationships with viewonly can specify any kind of
      join conditions to provide additional views of related objects
      onto a parent object. Note that the functionality of a viewonly
      relationship has its limits - complicated join conditions may
      not compile into eager or lazy loaders properly. If this is the
      case, use an alternative method.

    """
    return RelationshipProperty(argument, secondary=secondary, **kwargs)

def relation(*arg, **kw):
    """A synonym for :func:`relationship`."""
    
    return relationship(*arg, **kw)
    
def dynamic_loader(argument, secondary=None, primaryjoin=None,
                   secondaryjoin=None, foreign_keys=None, backref=None,
                   post_update=False, cascade=False, remote_side=None,
                   enable_typechecks=True, passive_deletes=False, doc=None,
                   order_by=None, comparator_factory=None, query_class=None):
    """Construct a dynamically-loading mapper property.

    This property is similar to :func:`relationship`, except read
    operations return an active :class:`Query` object which reads from
    the database when accessed.  Items may be appended to the
    attribute via ``append()``, or removed via ``remove()``; changes
    will be persisted to the database during a :meth:`Sesion.flush`.
    However, no other Python list or collection mutation operations
    are available.

    A subset of arguments available to :func:`relationship` are available
    here.

    :param argument:
      a class or :class:`Mapper` instance, representing the target of
      the relationship.

    :param secondary:
      for a many-to-many relationship, specifies the intermediary
      table. The *secondary* keyword argument should generally only
      be used for a table that is not otherwise expressed in any class
      mapping. In particular, using the Association Object Pattern is
      generally mutually exclusive with the use of the *secondary*
      keyword argument.

    :param query_class:
      Optional, a custom Query subclass to be used as the basis for
      dynamic collection.

    """
    from sqlalchemy.orm.dynamic import DynaLoader

    return RelationshipProperty(
        argument, secondary=secondary, primaryjoin=primaryjoin,
        secondaryjoin=secondaryjoin, foreign_keys=foreign_keys,
        backref=backref,
        post_update=post_update, cascade=cascade, remote_side=remote_side,
        enable_typechecks=enable_typechecks, passive_deletes=passive_deletes,
        order_by=order_by, comparator_factory=comparator_factory,doc=doc,
        strategy_class=DynaLoader, query_class=query_class)

def column_property(*args, **kwargs):
    """Provide a column-level property for use with a Mapper.

    Column-based properties can normally be applied to the mapper's
    ``properties`` dictionary using the :class:`.Column` element directly.
    Use this function when the given column is not directly present within the
    mapper's selectable; examples include SQL expressions, functions, and
    scalar SELECT queries.

    Columns that aren't present in the mapper's selectable won't be persisted
    by the mapper and are effectively "read-only" attributes.

    :param \*cols:
          list of Column objects to be mapped.

    :param active_history=False:
      When ``True``, indicates that the "previous" value for a
      scalar attribute should be loaded when replaced, if not
      already loaded. Normally, history tracking logic for
      simple non-primary-key scalar values only needs to be
      aware of the "new" value in order to perform a flush. This
      flag is available for applications that make use of
      :func:`.attributes.get_history` which also need to know
      the "previous" value of the attribute. (new in 0.6.6)

    :param comparator_factory: a class which extends
       :class:`.ColumnProperty.Comparator` which provides custom SQL clause
       generation for comparison operations.

    :param group:
        a group name for this property when marked as deferred.

    :param deferred:
          when True, the column property is "deferred", meaning that
          it does not load immediately, and is instead loaded when the
          attribute is first accessed on an instance.  See also
          :func:`~sqlalchemy.orm.deferred`.
      
    :param doc:
          optional string that will be applied as the doc on the
          class-bound descriptor.
          
    :param extension:
        an :class:`~sqlalchemy.orm.interfaces.AttributeExtension` instance,
        or list of extensions, which will be prepended to the list of
        attribute listeners for the resulting descriptor placed on the class.
        These listeners will receive append and set events before the
        operation proceeds, and may be used to halt (via exception throw)
        or change the value used in the operation.

    """

    return ColumnProperty(*args, **kwargs)

def composite(class_, *cols, **kwargs):
    """Return a composite column-based property for use with a Mapper.
    
    See the mapping documention section :ref:`mapper_composite` for a full
    usage example.
    
    :param class\_:
      The "composite type" class.

    :param \*cols:
      List of Column objects to be mapped.

    :param active_history=False:
      When ``True``, indicates that the "previous" value for a
      scalar attribute should be loaded when replaced, if not
      already loaded.  Note that attributes generated by 
      :func:`.composite` properties load the "previous" value
      in any case, however this is being changed in 0.7, 
      so the flag is introduced here for forwards compatibility.
      (new in 0.6.6)

    :param group:
      A group name for this property when marked as deferred.

    :param deferred:
      When True, the column property is "deferred", meaning that it does not
      load immediately, and is instead loaded when the attribute is first
      accessed on an instance.  See also :func:`~sqlalchemy.orm.deferred`.

    :param comparator_factory:  a class which extends
      :class:`.CompositeProperty.Comparator` which provides custom SQL clause
      generation for comparison operations.

    :param doc:
      optional string that will be applied as the doc on the
      class-bound descriptor.

    :param extension:
      an :class:`~sqlalchemy.orm.interfaces.AttributeExtension` instance,
      or list of extensions, which will be prepended to the list of
      attribute listeners for the resulting descriptor placed on the class.
      These listeners will receive append and set events before the
      operation proceeds, and may be used to halt (via exception throw)
      or change the value used in the operation.

    """
    return CompositeProperty(class_, *cols, **kwargs)


def backref(name, **kwargs):
    """Create a back reference with explicit arguments, which are the same
    arguments one can send to :func:`relationship`.

    Used with the `backref` keyword argument to :func:`relationship` in
    place of a string argument.

    """
    return (name, kwargs)

def deferred(*columns, **kwargs):
    """Return a :class:`DeferredColumnProperty`, which indicates this
    object attributes should only be loaded from its corresponding
    table column when first accessed.

    Used with the `properties` dictionary sent to :func:`mapper`.

    """
    return ColumnProperty(deferred=True, *columns, **kwargs)

def mapper(class_, local_table=None, *args, **params):
<<<<<<< HEAD
    """Return a new :class:`~sqlalchemy.orm.Mapper` object.

      class\_
        The class to be mapped.

      local_table
        The table to which the class is mapped, or None if this mapper
        inherits from another mapper using concrete table inheritance.

      always_refresh
        If True, all query operations for this mapped class will overwrite all
        data within object instances that already exist within the session,
        erasing any in-memory changes with whatever information was loaded
        from the database.  Usage of this flag is highly discouraged; as an
        alternative, see the method `populate_existing()` on
        :class:`~sqlalchemy.orm.query.Query`.

      allow_null_pks
        Indicates that composite primary keys where one or more (but not all)
        columns contain NULL is a valid primary key.  Primary keys which
        contain NULL values usually indicate that a result row does not
        contain an entity and should be skipped.

      batch
        Indicates that save operations of multiple entities can be batched
        together for efficiency.  setting to False indicates that an instance
        will be fully saved before saving the next instance, which includes
        inserting/updating all table rows corresponding to the entity as well
        as calling all ``MapperExtension`` methods corresponding to the save
        operation.

      column_prefix
        A string which will be prepended to the `key` name of all Columns when
        creating column-based properties from the given Table.  Does not
        affect explicitly specified column-based properties

      concrete
        If True, indicates this mapper should use concrete table inheritance
        with its parent mapper.

      extension
        A :class:`~sqlalchemy.orm.MapperExtension` instance or list of
        ``MapperExtension`` instances which will be applied to all
        operations by this ``Mapper``.

      inherits
        Another ``Mapper`` for which this ``Mapper`` will have an inheritance
        relationship with.

      inherit_condition
        For joined table inheritance, a SQL expression (constructed
        ``ClauseElement``) which will define how the two tables are joined;
        defaults to a natural join between the two tables.

      inherit_foreign_keys
        when inherit_condition is used and the condition contains no
        ForeignKey columns, specify the "foreign" columns of the join
        condition in this list.  else leave as None.

      order_by
        A single ``Column`` or list of ``Columns`` for which
        selection operations should use as the default ordering for entities.
        Defaults to the OID/ROWID of the table if any, or the first primary
        key column of the table.

      non_primary
        Construct a ``Mapper`` that will define only the selection of
        instances, not their persistence.  Any number of non_primary mappers
        may be created for a particular class.

      polymorphic_on
        Used with mappers in an inheritance relationship, a ``Column`` which
        will identify the class/mapper combination to be used with a
        particular row.  Requires the ``polymorphic_identity`` value to be set
        for all mappers in the inheritance hierarchy.  The column specified by
        ``polymorphic_on`` is usually a column that resides directly within
        the base mapper's mapped table; alternatively, it may be a column that
        is only present within the <selectable> portion of the
        ``with_polymorphic`` argument.

      _polymorphic_map
        Used internally to propagate the full map of polymorphic identifiers
        to surrogate mappers.

      polymorphic_identity
        A value which will be stored in the Column denoted by polymorphic_on,
        corresponding to the *class identity* of this mapper.

      polymorphic_fetch
        Deprecated. Unloaded columns load as deferred in all cases; loading
        can be controlled using the "with_polymorphic" option.

      properties
        A dictionary mapping the string names of object attributes to
        ``MapperProperty`` instances, which define the persistence behavior of
        that attribute.  Note that the columns in the mapped table are
        automatically converted into ``ColumnProperty`` instances based on the
        `key` property of each ``Column`` (although they can be overridden
        using this dictionary).

      include_properties
        An inclusive list of properties to map.  Columns present in the mapped
        table but not present in this list will not be automatically converted
        into properties.

      exclude_properties
        A list of properties not to map.  Columns present in the mapped table
        and present in this list will not be automatically converted into
        properties.  Note that neither this option nor include_properties will
        allow an end-run around Python inheritance.  If mapped class ``B``
        inherits from mapped class ``A``, no combination of includes or
        excludes will allow ``B`` to have fewer properties than its
        superclass, ``A``.

      primary_key
        A list of ``Column`` objects which define the *primary key* to be used
        against this mapper's selectable unit.  This is normally simply the
        primary key of the `local_table`, but can be overridden here.

      with_polymorphic
        A tuple in the form ``(<classes>, <selectable>)`` indicating the
        default style of "polymorphic" loading, that is, which tables are
        queried at once. <classes> is any single or list of mappers and/or
        classes indicating the inherited classes that should be loaded at
        once. The special value ``'*'`` may be used to indicate all descending
        classes should be loaded immediately. The second tuple argument
        <selectable> indicates a selectable that will be used to query for
        multiple classes. Normally, it is left as None, in which case this
        mapper will form an outer join from the base mapper's table to that of
        all desired sub-mappers.  When specified, it provides the selectable
        to be used for polymorphic loading. When with_polymorphic includes
        mappers which load from a "concrete" inheriting table, the
        <selectable> argument is required, since it usually requires more
        complex UNION queries.

      select_table
        Deprecated.  Synonymous with
        ``with_polymorphic=('*', <selectable>)``.

      version_id_col
        A ``Column`` which must have an integer type that will be used to keep
        a running *version id* of mapped entities in the database.  this is
        used during save operations to ensure that no other thread or process
        has updated the instance during the lifetime of the entity, else a
        ``ConcurrentModificationError`` exception is thrown.
=======
    """Return a new :class:`~.Mapper` object.

        :param class\_: The class to be mapped.

        :param local_table: The table to which the class is mapped, or None if
           this mapper inherits from another mapper using concrete table
           inheritance.

        :param always_refresh: If True, all query operations for this mapped
           class will overwrite all data within object instances that already
           exist within the session, erasing any in-memory changes with
           whatever information was loaded from the database. Usage of this
           flag is highly discouraged; as an alternative, see the method
           :meth:`.Query.populate_existing`.

        :param allow_null_pks: This flag is deprecated - this is stated as
           allow_partial_pks which defaults to True.

        :param allow_partial_pks: Defaults to True.  Indicates that a
           composite primary key with some NULL values should be considered as
           possibly existing within the database. This affects whether a
           mapper will assign an incoming row to an existing identity, as well
           as if :meth:`.Session.merge` will check the database first for a
           particular primary key value. A "partial primary key" can occur if
           one has mapped to an OUTER JOIN, for example.

        :param batch: Indicates that save operations of multiple entities 
           can be batched together for efficiency. setting to False indicates
           that an instance will be fully saved before saving the next
           instance, which includes inserting/updating all table rows
           corresponding to the entity as well as calling all
           :class:`.MapperExtension` methods corresponding to the save
           operation.

        :param column_prefix: A string which will be prepended to the `key`
           name of all :class:`.Column` objects when creating 
           column-based properties from the
           given :class:`.Table`. Does not affect explicitly specified 
           column-based properties

        :param concrete: If True, indicates this mapper should use concrete
           table inheritance with its parent mapper.

        :param exclude_properties: A list or set of string column names to 
          be excluded from mapping. As of SQLAlchemy 0.6.4, this collection
          may also include :class:`.Column` objects. Columns named or present
          in this list will not be automatically mapped. Note that neither
          this option nor include_properties will allow one to circumvent plan
          Python inheritance - if mapped class ``B`` inherits from mapped
          class ``A``, no combination of includes or excludes will allow ``B``
          to have fewer properties than its superclass, ``A``.

        :param extension: A :class:`.MapperExtension` instance or
           list of :class:`.MapperExtension`
           instances which will be applied to all operations by this
           :class:`.Mapper`.

        :param include_properties: An inclusive list or set of string column
          names to map. As of SQLAlchemy 0.6.4, this collection may also
          include :class:`.Column` objects in order to disambiguate between
          same-named columns in a selectable (such as a
          :func:`~.expression.join()`). If this list is not ``None``, columns
          present in the mapped table but not named or present in this list
          will not be automatically mapped. See also "exclude_properties".

        :param inherits: Another :class:`.Mapper` for which 
            this :class:`.Mapper` will have an inheritance
            relationship with.

        :param inherit_condition: For joined table inheritance, a SQL
           expression (constructed
           :class:`.ClauseElement`) which will
           define how the two tables are joined; defaults to a natural join
           between the two tables.

        :param inherit_foreign_keys: When inherit_condition is used and the
           condition contains no ForeignKey columns, specify the "foreign"
           columns of the join condition in this list. else leave as None.

        :param non_primary: Construct a :class:`Mapper` that will define only
           the selection of instances, not their persistence. Any number of
           non_primary mappers may be created for a particular class.

        :param order_by: A single :class:`.Column` or list of :class:`.Column`
           objects for which selection operations should use as the default
           ordering for entities. Defaults to the OID/ROWID of the table if
           any, or the first primary key column of the table.

        :param passive_updates: Indicates UPDATE behavior of foreign keys 
           when a primary key changes on a joined-table inheritance or other
           joined table mapping.
           
           When True, it is assumed that ON UPDATE CASCADE is configured on
           the foreign key in the database, and that the database will handle
           propagation of an UPDATE from a source column to dependent rows.
           Note that with databases which enforce referential integrity (i.e.
           PostgreSQL, MySQL with InnoDB tables), ON UPDATE CASCADE is
           required for this operation. The relationship() will update the
           value of the attribute on related items which are locally present
           in the session during a flush.
           
           When False, it is assumed that the database does not enforce
           referential integrity and will not be issuing its own CASCADE
           operation for an update. The relationship() will issue the
           appropriate UPDATE statements to the database in response to the
           change of a referenced key, and items locally present in the
           session during a flush will also be refreshed.
           
           This flag should probably be set to False if primary key changes
           are expected and the database in use doesn't support CASCADE (i.e.
           SQLite, MySQL MyISAM tables).
           
            Also see the passive_updates flag on :func:`relationship()`.
           
           A future SQLAlchemy release will provide a "detect" feature for
           this flag.

        :param polymorphic_on: Used with mappers in an inheritance
           relationship, a :class:`.Column` which will identify the class/mapper
           combination to be used with a particular row. Requires the
           ``polymorphic_identity`` value to be set for all mappers in the
           inheritance hierarchy. The column specified by ``polymorphic_on``
           is usually a column that resides directly within the base mapper's
           mapped table; alternatively, it may be a column that is only
           present within the <selectable> portion of the ``with_polymorphic``
           argument.

        :param polymorphic_identity: A value which will be stored in the
           Column denoted by polymorphic_on, corresponding to the class
           identity of this mapper.

        :param properties: A dictionary mapping the string names of object
           attributes to ``MapperProperty`` instances, which define the
           persistence behavior of that attribute. Note that the columns in
           the mapped table are automatically converted into
           ``ColumnProperty`` instances based on the ``key`` property of each
           :class:`.Column` (although they can be overridden using this dictionary).

        :param primary_key: A list of :class:`.Column` objects which define the
           primary key to be used against this mapper's selectable unit.
           This is normally simply the primary key of the ``local_table``, but
           can be overridden here.

        :param version_id_col: A :class:`.Column` which must have an integer type
           that will be used to keep a running version id of mapped entities
           in the database. this is used during save operations to ensure that
           no other thread or process has updated the instance during the
           lifetime of the entity, else a :class:`StaleDataError` exception is
           thrown.

        :param version_id_generator: A callable which defines the algorithm
            used to generate new version ids. Defaults to an integer
            generator. Can be replaced with one that generates timestamps,
            uuids, etc. e.g.::

                import uuid

                mapper(Cls, table, 
                version_id_col=table.c.version_uuid,
                version_id_generator=lambda version:uuid.uuid4().hex
                )

            The callable receives the current version identifier as its 
            single argument.

        :param with_polymorphic: A tuple in the form ``(<classes>,
            <selectable>)`` indicating the default style of "polymorphic"
            loading, that is, which tables are queried at once. <classes> is
            any single or list of mappers and/or classes indicating the
            inherited classes that should be loaded at once. The special value
            ``'*'`` may be used to indicate all descending classes should be
            loaded immediately. The second tuple argument <selectable>
            indicates a selectable that will be used to query for multiple
            classes. Normally, it is left as None, in which case this mapper
            will form an outer join from the base mapper's table to that of
            all desired sub-mappers. When specified, it provides the
            selectable to be used for polymorphic loading. When
            with_polymorphic includes mappers which load from a "concrete"
            inheriting table, the <selectable> argument is required, since it
            usually requires more complex UNION queries.
>>>>>>> a967dffb

    """
    return Mapper(class_, local_table, *args, **params)

def synonym(name, map_column=False, descriptor=None, 
                        comparator_factory=None, doc=None):
    """Set up `name` as a synonym to another mapped property.

    Used with the ``properties`` dictionary sent to
    :func:`~sqlalchemy.orm.mapper`.

    Any existing attributes on the class which map the key name sent
    to the ``properties`` dictionary will be used by the synonym to provide
    instance-attribute behavior (that is, any Python property object, provided
    by the ``property`` builtin or providing a ``__get__()``, ``__set__()``
    and ``__del__()`` method).  If no name exists for the key, the
    ``synonym()`` creates a default getter/setter object automatically and
    applies it to the class.

    `name` refers to the name of the existing mapped property, which can be
    any other ``MapperProperty`` including column-based properties and
    relationships.

    If `map_column` is ``True``, an additional ``ColumnProperty`` is created
    on the mapper automatically, using the synonym's name as the keyname of
    the property, and the keyname of this ``synonym()`` as the name of the
    column to map.  For example, if a table has a column named ``status``::

        class MyClass(object):
            def _get_status(self):
                return self._status
            def _set_status(self, value):
                self._status = value
            status = property(_get_status, _set_status)

        mapper(MyClass, sometable, properties={
            "status":synonym("_status", map_column=True)
        })

    The column named ``status`` will be mapped to the attribute named
    ``_status``, and the ``status`` attribute on ``MyClass`` will be used to
    proxy access to the column-based attribute.

    """
    return SynonymProperty(name, map_column=map_column, 
                            descriptor=descriptor, 
                            comparator_factory=comparator_factory,
                            doc=doc)

def comparable_property(comparator_factory, descriptor=None):
    """Provides a method of applying a :class:`.PropComparator` 
    to any Python descriptor attribute.

    Allows a regular Python @property (descriptor) to be used in Queries and
    SQL constructs like a managed attribute.  comparable_property wraps a
    descriptor with a proxy that directs operator overrides such as ==
    (__eq__) to the supplied comparator but proxies everything else through to
    the original descriptor::

      from sqlalchemy.orm import mapper, comparable_property
      from sqlalchemy.orm.interfaces import PropComparator
      from sqlalchemy.sql import func
      
      class MyClass(object):
          @property
          def myprop(self):
              return 'foo'

      class MyComparator(PropComparator):
          def __eq__(self, other):
              return func.lower(other) == foo

      mapper(MyClass, mytable, properties={
               'myprop': comparable_property(MyComparator)})

    Used with the ``properties`` dictionary sent to
    :func:`~sqlalchemy.orm.mapper`.
    
    Note that :func:`comparable_property` is usually not needed for basic
    needs. The recipe at :mod:`.derived_attributes` offers a simpler
    pure-Python method of achieving a similar result using class-bound
    attributes with SQLAlchemy expression constructs.
    
    :param comparator_factory:
      A PropComparator subclass or factory that defines operator behavior
      for this property.

    :param descriptor:
      Optional when used in a ``properties={}`` declaration.  The Python
      descriptor or property to layer comparison behavior on top of.

      The like-named descriptor will be automatically retreived from the
      mapped class if left blank in a ``properties`` declaration.

    """
    return ComparableProperty(comparator_factory, descriptor)

def compile_mappers():
    """Compile all mappers that have been defined.

    This is equivalent to calling ``compile()`` on any individual mapper.

    """
    for m in list(_mapper_registry):
        m.compile()

def clear_mappers():
    """Remove all mappers from all classes.
    
    This function removes all instrumentation from classes and disposes
    of their associated mappers.  Once called, the classes are unmapped 
    and can be later re-mapped with new mappers.
    
    :func:`.clear_mappers` is *not* for normal use, as there is literally no
    valid usage for it outside of very specific testing scenarios. Normally,
    mappers are permanent structural components of user-defined classes, and
    are never discarded independently of their class.  If a mapped class itself
    is garbage collected, its mapper is automatically disposed of as well. As
    such, :func:`.clear_mappers` is only for usage in test suites that re-use
    the same classes with different mappings, which is itself an extremely rare
    use case - the only such use case is in fact SQLAlchemy's own test suite,
    and possibly the test suites of other ORM extension libraries which 
    intend to test various combinations of mapper construction upon a fixed
    set of classes.
    
    """
    mapperlib._COMPILE_MUTEX.acquire()
    try:
        while _mapper_registry:
            try:
                # can't even reliably call list(weakdict) in jython
                mapper, b = _mapper_registry.popitem()
                mapper.dispose()
            except KeyError:
                pass
    finally:
        mapperlib._COMPILE_MUTEX.release()

def extension(ext):
    """Return a ``MapperOption`` that will insert the given
    ``MapperExtension`` to the beginning of the list of extensions
    that will be called in the context of the ``Query``.

    Used with :meth:`~sqlalchemy.orm.query.Query.options`.

    """
    return ExtensionOption(ext)

@sa_util.accepts_a_list_as_starargs(list_deprecation='deprecated')
def joinedload(*keys, **kw):
    """Return a ``MapperOption`` that will convert the property of the given
    name into an joined eager load.

    .. note:: This function is known as :func:`eagerload` in all versions
          of SQLAlchemy prior to version 0.6beta3, including the 0.5 and 0.4
          series. :func:`eagerload` will remain available for the foreseeable
          future in order to enable cross-compatibility.

    Used with :meth:`~sqlalchemy.orm.query.Query.options`.

    examples::
    
        # joined-load the "orders" colleciton on "User"
        query(User).options(joinedload(User.orders))
        
        # joined-load the "keywords" collection on each "Item",
        # but not the "items" collection on "Order" - those 
        # remain lazily loaded.
        query(Order).options(joinedload(Order.items, Item.keywords))

        # to joined-load across both, use joinedload_all()
        query(Order).options(joinedload_all(Order.items, Item.keywords))

    :func:`joinedload` also accepts a keyword argument `innerjoin=True` which
    indicates using an inner join instead of an outer::
    
        query(Order).options(joinedload(Order.user, innerjoin=True))
        
    Note that the join created by :func:`joinedload` is aliased such that no
    other aspects of the query will affect what it loads. To use joined eager
    loading with a join that is constructed manually using
    :meth:`~sqlalchemy.orm.query.Query.join` or :func:`~sqlalchemy.orm.join`,
    see :func:`contains_eager`.
    
    See also:  :func:`subqueryload`, :func:`lazyload`
    
    """
    innerjoin = kw.pop('innerjoin', None)
    if innerjoin is not None:
        return (
             strategies.EagerLazyOption(keys, lazy='joined'), 
             strategies.EagerJoinOption(keys, innerjoin)
         )
    else:
        return strategies.EagerLazyOption(keys, lazy='joined')

@sa_util.accepts_a_list_as_starargs(list_deprecation='deprecated')
def joinedload_all(*keys, **kw):
    """Return a ``MapperOption`` that will convert all properties along the
    given dot-separated path into an joined eager load.

    .. note:: This function is known as :func:`eagerload_all` in all versions
        of SQLAlchemy prior to version 0.6beta3, including the 0.5 and 0.4
        series. :func:`eagerload_all` will remain available for the
        foreseeable future in order to enable cross-compatibility.

    Used with :meth:`~sqlalchemy.orm.query.Query.options`.

    For example::

        query.options(joinedload_all('orders.items.keywords'))...

    will set all of 'orders', 'orders.items', and 'orders.items.keywords' to
    load in one joined eager load.

    Individual descriptors are accepted as arguments as well::
    
        query.options(joinedload_all(User.orders, Order.items, Item.keywords))

    The keyword arguments accept a flag `innerjoin=True|False` which will
    override the value of the `innerjoin` flag specified on the
    relationship().

    See also:  :func:`subqueryload_all`, :func:`lazyload`

    """
    innerjoin = kw.pop('innerjoin', None)
    if innerjoin is not None:
        return (
            strategies.EagerLazyOption(keys, lazy='joined', chained=True), 
            strategies.EagerJoinOption(keys, innerjoin, chained=True)
        )
    else:
        return strategies.EagerLazyOption(keys, lazy='joined', chained=True)

def eagerload(*args, **kwargs):
    """A synonym for :func:`joinedload()`."""
    return joinedload(*args, **kwargs)
    
def eagerload_all(*args, **kwargs):
    """A synonym for :func:`joinedload_all()`"""
    return joinedload_all(*args, **kwargs)
    
def subqueryload(*keys):
    """Return a ``MapperOption`` that will convert the property 
    of the given name into an subquery eager load.

    Used with :meth:`~sqlalchemy.orm.query.Query.options`.

    examples::
    
        # subquery-load the "orders" colleciton on "User"
        query(User).options(subqueryload(User.orders))
        
        # subquery-load the "keywords" collection on each "Item",
        # but not the "items" collection on "Order" - those 
        # remain lazily loaded.
        query(Order).options(subqueryload(Order.items, Item.keywords))

        # to subquery-load across both, use subqueryload_all()
        query(Order).options(subqueryload_all(Order.items, Item.keywords))

    See also:  :func:`joinedload`, :func:`lazyload`
    
    """
    return strategies.EagerLazyOption(keys, lazy="subquery")

def subqueryload_all(*keys):
    """Return a ``MapperOption`` that will convert all properties along the
    given dot-separated path into a subquery eager load.

    Used with :meth:`~sqlalchemy.orm.query.Query.options`.

    For example::

        query.options(subqueryload_all('orders.items.keywords'))...

    will set all of 'orders', 'orders.items', and 'orders.items.keywords' to
    load in one subquery eager load.

    Individual descriptors are accepted as arguments as well::
    
        query.options(subqueryload_all(User.orders, Order.items,
        Item.keywords))

    See also:  :func:`joinedload_all`, :func:`lazyload`, :func:`immediateload`

    """
    return strategies.EagerLazyOption(keys, lazy="subquery", chained=True)
    
@sa_util.accepts_a_list_as_starargs(list_deprecation='deprecated')
def lazyload(*keys):
    """Return a ``MapperOption`` that will convert the property of the given
    name into a lazy load.

    Used with :meth:`~sqlalchemy.orm.query.Query.options`.

    See also:  :func:`eagerload`, :func:`subqueryload`, :func:`immediateload`

    """
    return strategies.EagerLazyOption(keys, lazy=True)

def noload(*keys):
    """Return a ``MapperOption`` that will convert the property of the
    given name into a non-load.

    Used with :meth:`~sqlalchemy.orm.query.Query.options`.

    See also:  :func:`lazyload`, :func:`eagerload`, :func:`subqueryload`, :func:`immediateload`

    """
    return strategies.EagerLazyOption(keys, lazy=None)

def immediateload(*keys):
    """Return a ``MapperOption`` that will convert the property of the given 
    name into an immediate load.
    
    Used with :meth:`~sqlalchemy.orm.query.Query.options`.

    See also:  :func:`lazyload`, :func:`eagerload`, :func:`subqueryload`
    
    New as of verison 0.6.5.
    
    """
    return strategies.EagerLazyOption(keys, lazy='immediate')
    
def contains_alias(alias):
    """Return a ``MapperOption`` that will indicate to the query that
    the main table has been aliased.

    `alias` is the string name or ``Alias`` object representing the
    alias.

    """
    return AliasOption(alias)

@sa_util.accepts_a_list_as_starargs(list_deprecation='deprecated')
def contains_eager(*keys, **kwargs):
    """Return a ``MapperOption`` that will indicate to the query that
    the given attribute should be eagerly loaded from columns currently
    in the query.

    Used with :meth:`~sqlalchemy.orm.query.Query.options`.

    The option is used in conjunction with an explicit join that loads 
    the desired rows, i.e.::
    
        sess.query(Order).\\
                join(Order.user).\\
                options(contains_eager(Order.user))
                
    The above query would join from the ``Order`` entity to its related
    ``User`` entity, and the returned ``Order`` objects would have the
    ``Order.user`` attribute pre-populated.

    :func:`contains_eager` also accepts an `alias` argument, which is the
    string name of an alias, an :func:`~sqlalchemy.sql.expression.alias`
    construct, or an :func:`~sqlalchemy.orm.aliased` construct. Use this when
    the eagerly-loaded rows are to come from an aliased table::
    
        user_alias = aliased(User)
        sess.query(Order).\\
                join((user_alias, Order.user)).\\
                options(contains_eager(Order.user, alias=user_alias))

    See also :func:`eagerload` for the "automatic" version of this 
    functionality.

    For additional examples of :func:`contains_eager` see
    :ref:`contains_eager`.

    """
    alias = kwargs.pop('alias', None)
    if kwargs:
        raise exceptions.ArgumentError('Invalid kwargs for contains_eag'
                'er: %r' % kwargs.keys())
    return strategies.EagerLazyOption(keys, lazy='joined',
            propagate_to_loaders=False), \
        strategies.LoadEagerFromAliasOption(keys, alias=alias)

<<<<<<< HEAD
    return (strategies.EagerLazyOption(keys, lazy=False, _only_on_lead=True), strategies.LoadEagerFromAliasOption(keys, alias=alias))

@sa_util.accepts_a_list_as_starargs(list_deprecation='pending')
=======
@sa_util.accepts_a_list_as_starargs(list_deprecation='deprecated')
>>>>>>> a967dffb
def defer(*keys):
    """Return a ``MapperOption`` that will convert the column property of the
    given name into a deferred load.

    Used with :meth:`~sqlalchemy.orm.query.Query.options`.

    """
    return strategies.DeferredOption(keys, defer=True)

@sa_util.accepts_a_list_as_starargs(list_deprecation='deprecated')
def undefer(*keys):
    """Return a ``MapperOption`` that will convert the column property of the
    given name into a non-deferred (regular column) load.

    Used with :meth:`~sqlalchemy.orm.query.Query.options`.

    """
    return strategies.DeferredOption(keys, defer=False)

def undefer_group(name):
    """Return a ``MapperOption`` that will convert the given group of deferred
    column properties into a non-deferred (regular column) load.

    Used with :meth:`~sqlalchemy.orm.query.Query.options`.

    """
    return strategies.UndeferGroupOption(name)<|MERGE_RESOLUTION|>--- conflicted
+++ resolved
@@ -84,14 +84,10 @@
     'eagerload',
     'eagerload_all',
     'extension',
-<<<<<<< HEAD
-    'join',
-=======
     'immediateload',
     'join',
     'joinedload',
     'joinedload_all',
->>>>>>> a967dffb
     'lazyload',
     'mapper',
     'make_transient',
@@ -511,11 +507,7 @@
       This is used for many-to-one or many-to-many relationships that
       should be treated either as one-to-one or one-to-many.  Its
       usage is optional unless delete-orphan cascade is also 
-<<<<<<< HEAD
-      set on this relation(), in which case its required (new in 0.5.2).
-=======
       set on this relationship(), in which case its required (new in 0.5.2).
->>>>>>> a967dffb
       
     :param uselist=(True|False):
       a boolean that indicates if this property should be loaded as a
@@ -714,153 +706,6 @@
     return ColumnProperty(deferred=True, *columns, **kwargs)
 
 def mapper(class_, local_table=None, *args, **params):
-<<<<<<< HEAD
-    """Return a new :class:`~sqlalchemy.orm.Mapper` object.
-
-      class\_
-        The class to be mapped.
-
-      local_table
-        The table to which the class is mapped, or None if this mapper
-        inherits from another mapper using concrete table inheritance.
-
-      always_refresh
-        If True, all query operations for this mapped class will overwrite all
-        data within object instances that already exist within the session,
-        erasing any in-memory changes with whatever information was loaded
-        from the database.  Usage of this flag is highly discouraged; as an
-        alternative, see the method `populate_existing()` on
-        :class:`~sqlalchemy.orm.query.Query`.
-
-      allow_null_pks
-        Indicates that composite primary keys where one or more (but not all)
-        columns contain NULL is a valid primary key.  Primary keys which
-        contain NULL values usually indicate that a result row does not
-        contain an entity and should be skipped.
-
-      batch
-        Indicates that save operations of multiple entities can be batched
-        together for efficiency.  setting to False indicates that an instance
-        will be fully saved before saving the next instance, which includes
-        inserting/updating all table rows corresponding to the entity as well
-        as calling all ``MapperExtension`` methods corresponding to the save
-        operation.
-
-      column_prefix
-        A string which will be prepended to the `key` name of all Columns when
-        creating column-based properties from the given Table.  Does not
-        affect explicitly specified column-based properties
-
-      concrete
-        If True, indicates this mapper should use concrete table inheritance
-        with its parent mapper.
-
-      extension
-        A :class:`~sqlalchemy.orm.MapperExtension` instance or list of
-        ``MapperExtension`` instances which will be applied to all
-        operations by this ``Mapper``.
-
-      inherits
-        Another ``Mapper`` for which this ``Mapper`` will have an inheritance
-        relationship with.
-
-      inherit_condition
-        For joined table inheritance, a SQL expression (constructed
-        ``ClauseElement``) which will define how the two tables are joined;
-        defaults to a natural join between the two tables.
-
-      inherit_foreign_keys
-        when inherit_condition is used and the condition contains no
-        ForeignKey columns, specify the "foreign" columns of the join
-        condition in this list.  else leave as None.
-
-      order_by
-        A single ``Column`` or list of ``Columns`` for which
-        selection operations should use as the default ordering for entities.
-        Defaults to the OID/ROWID of the table if any, or the first primary
-        key column of the table.
-
-      non_primary
-        Construct a ``Mapper`` that will define only the selection of
-        instances, not their persistence.  Any number of non_primary mappers
-        may be created for a particular class.
-
-      polymorphic_on
-        Used with mappers in an inheritance relationship, a ``Column`` which
-        will identify the class/mapper combination to be used with a
-        particular row.  Requires the ``polymorphic_identity`` value to be set
-        for all mappers in the inheritance hierarchy.  The column specified by
-        ``polymorphic_on`` is usually a column that resides directly within
-        the base mapper's mapped table; alternatively, it may be a column that
-        is only present within the <selectable> portion of the
-        ``with_polymorphic`` argument.
-
-      _polymorphic_map
-        Used internally to propagate the full map of polymorphic identifiers
-        to surrogate mappers.
-
-      polymorphic_identity
-        A value which will be stored in the Column denoted by polymorphic_on,
-        corresponding to the *class identity* of this mapper.
-
-      polymorphic_fetch
-        Deprecated. Unloaded columns load as deferred in all cases; loading
-        can be controlled using the "with_polymorphic" option.
-
-      properties
-        A dictionary mapping the string names of object attributes to
-        ``MapperProperty`` instances, which define the persistence behavior of
-        that attribute.  Note that the columns in the mapped table are
-        automatically converted into ``ColumnProperty`` instances based on the
-        `key` property of each ``Column`` (although they can be overridden
-        using this dictionary).
-
-      include_properties
-        An inclusive list of properties to map.  Columns present in the mapped
-        table but not present in this list will not be automatically converted
-        into properties.
-
-      exclude_properties
-        A list of properties not to map.  Columns present in the mapped table
-        and present in this list will not be automatically converted into
-        properties.  Note that neither this option nor include_properties will
-        allow an end-run around Python inheritance.  If mapped class ``B``
-        inherits from mapped class ``A``, no combination of includes or
-        excludes will allow ``B`` to have fewer properties than its
-        superclass, ``A``.
-
-      primary_key
-        A list of ``Column`` objects which define the *primary key* to be used
-        against this mapper's selectable unit.  This is normally simply the
-        primary key of the `local_table`, but can be overridden here.
-
-      with_polymorphic
-        A tuple in the form ``(<classes>, <selectable>)`` indicating the
-        default style of "polymorphic" loading, that is, which tables are
-        queried at once. <classes> is any single or list of mappers and/or
-        classes indicating the inherited classes that should be loaded at
-        once. The special value ``'*'`` may be used to indicate all descending
-        classes should be loaded immediately. The second tuple argument
-        <selectable> indicates a selectable that will be used to query for
-        multiple classes. Normally, it is left as None, in which case this
-        mapper will form an outer join from the base mapper's table to that of
-        all desired sub-mappers.  When specified, it provides the selectable
-        to be used for polymorphic loading. When with_polymorphic includes
-        mappers which load from a "concrete" inheriting table, the
-        <selectable> argument is required, since it usually requires more
-        complex UNION queries.
-
-      select_table
-        Deprecated.  Synonymous with
-        ``with_polymorphic=('*', <selectable>)``.
-
-      version_id_col
-        A ``Column`` which must have an integer type that will be used to keep
-        a running *version id* of mapped entities in the database.  this is
-        used during save operations to ensure that no other thread or process
-        has updated the instance during the lifetime of the entity, else a
-        ``ConcurrentModificationError`` exception is thrown.
-=======
     """Return a new :class:`~.Mapper` object.
 
         :param class\_: The class to be mapped.
@@ -1041,7 +886,6 @@
             with_polymorphic includes mappers which load from a "concrete"
             inheriting table, the <selectable> argument is required, since it
             usually requires more complex UNION queries.
->>>>>>> a967dffb
 
     """
     return Mapper(class_, local_table, *args, **params)
@@ -1422,13 +1266,7 @@
             propagate_to_loaders=False), \
         strategies.LoadEagerFromAliasOption(keys, alias=alias)
 
-<<<<<<< HEAD
-    return (strategies.EagerLazyOption(keys, lazy=False, _only_on_lead=True), strategies.LoadEagerFromAliasOption(keys, alias=alias))
-
-@sa_util.accepts_a_list_as_starargs(list_deprecation='pending')
-=======
 @sa_util.accepts_a_list_as_starargs(list_deprecation='deprecated')
->>>>>>> a967dffb
 def defer(*keys):
     """Return a ``MapperOption`` that will convert the column property of the
     given name into a deferred load.
