--- conflicted
+++ resolved
@@ -5,13 +5,9 @@
 from sqlalchemy import Integer, String, ForeignKey, MetaData, and_
 from sqlalchemy.test.schema import Table, Column
 from sqlalchemy.orm import mapper, relationship, relation, \
-<<<<<<< HEAD
-                    backref, create_session, configure_mappers, clear_mappers, sessionmaker
-=======
-                    backref, create_session, compile_mappers, \
+                    backref, create_session, configure_mappers, \
                     clear_mappers, sessionmaker, attributes,\
                     Session, composite, column_property
->>>>>>> 2336b1ce
 from sqlalchemy.test.testing import eq_, startswith_
 from test.orm import _base, _fixtures
 
@@ -945,17 +941,11 @@
         })
         
         assert_raises_message(sa.exc.ArgumentError, 
-<<<<<<< HEAD
-            r"reverse_property 'dingaling' on relationship User.addresses references "
-            "relationship Address.dingaling, which does not reference mapper Mapper\|User\|users", 
-            configure_mappers)
-=======
             r"reverse_property 'dingaling' on relationship "
             "User.addresses references "
             "relationship Address.dingaling, which does not "
             "reference mapper Mapper\|User\|users", 
-            compile_mappers)
->>>>>>> 2336b1ce
+            configure_mappers)
         
 class JoinConditionErrorTest(testing.TestBase):
     
@@ -1032,15 +1022,10 @@
             
             assert_raises_message(
                 sa.exc.ArgumentError, 
-<<<<<<< HEAD
-                "Column-based expression object expected for argument '%s'; got: '%s', type %r" % (argname, arg[0], type(arg[0])),
-                configure_mappers)
-=======
                 "Column-based expression object expected "
                 "for argument '%s'; got: '%s', type %r" % 
                 (argname, arg[0], type(arg[0])),
-                compile_mappers)
->>>>>>> 2336b1ce
+                configure_mappers)
         
     
     def test_fk_error_raised(self):
@@ -1845,17 +1830,11 @@
             't1s':relationship(T1, backref='parent')
         })
 
-<<<<<<< HEAD
-        assert_raises_message(sa.exc.ArgumentError, "T1.t1s and back-reference T1.parent are "
-                    "both of the same direction <symbol 'ONETOMANY>.  Did you "
-                    "mean to set remote_side on the many-to-one side ?", sa.orm.configure_mappers)
-=======
         assert_raises_message(sa.exc.ArgumentError, 
             "T1.t1s and back-reference T1.parent are "
             "both of the same direction <symbol 'ONETOMANY>.  Did you "
             "mean to set remote_side on the many-to-one side ?", 
-            sa.orm.compile_mappers)
->>>>>>> 2336b1ce
+            configure_mappers)
 
     @testing.resolve_artifact_names
     def test_m2o_backref(self):
@@ -1865,17 +1844,11 @@
                         remote_side=t1.c.id)
         })
 
-<<<<<<< HEAD
-        assert_raises_message(sa.exc.ArgumentError, "T1.t1s and back-reference T1.parent are "
-                    "both of the same direction <symbol 'MANYTOONE>.  Did you "
-                    "mean to set remote_side on the many-to-one side ?", sa.orm.configure_mappers)
-=======
         assert_raises_message(sa.exc.ArgumentError, 
             "T1.t1s and back-reference T1.parent are "
             "both of the same direction <symbol 'MANYTOONE>.  Did you "
             "mean to set remote_side on the many-to-one side ?", 
-            sa.orm.compile_mappers)
->>>>>>> 2336b1ce
+            configure_mappers)
 
     @testing.resolve_artifact_names
     def test_o2m_explicit(self):
@@ -1886,14 +1859,9 @@
 
         # can't be sure of ordering here
         assert_raises_message(sa.exc.ArgumentError, 
-<<<<<<< HEAD
-                    "both of the same direction <symbol 'ONETOMANY>.  Did you "
-                    "mean to set remote_side on the many-to-one side ?", sa.orm.configure_mappers)
-=======
             "both of the same direction <symbol 'ONETOMANY>.  Did you "
             "mean to set remote_side on the many-to-one side ?", 
-            sa.orm.compile_mappers)
->>>>>>> 2336b1ce
+            configure_mappers)
 
     @testing.resolve_artifact_names
     def test_m2o_explicit(self):
@@ -1906,14 +1874,9 @@
 
         # can't be sure of ordering here
         assert_raises_message(sa.exc.ArgumentError, 
-<<<<<<< HEAD
-                    "both of the same direction <symbol 'MANYTOONE>.  Did you "
-                    "mean to set remote_side on the many-to-one side ?", sa.orm.configure_mappers)
-=======
             "both of the same direction <symbol 'MANYTOONE>.  Did you "
             "mean to set remote_side on the many-to-one side ?", 
-            sa.orm.compile_mappers)
->>>>>>> 2336b1ce
+            configure_mappers)
 
         
 class InvalidRelationshipEscalationTest(_base.MappedTest):
@@ -1972,14 +1935,9 @@
 
         assert_raises_message(
             sa.exc.ArgumentError,
-<<<<<<< HEAD
-            "Could not determine relationship direction for primaryjoin condition",
-            sa.orm.configure_mappers)
-=======
             "Could not determine relationship direction "
             "for primaryjoin condition",
-            sa.orm.compile_mappers)
->>>>>>> 2336b1ce
+            configure_mappers)
 
     @testing.resolve_artifact_names
     def test_no_equated_fks(self):
@@ -2059,14 +2017,9 @@
 
         assert_raises_message(
             sa.exc.ArgumentError,
-<<<<<<< HEAD
-            "Could not determine relationship direction for primaryjoin condition",
-            sa.orm.configure_mappers)
-=======
             "Could not determine relationship direction for primaryjoin "
             "condition",
-            sa.orm.compile_mappers)
->>>>>>> 2336b1ce
+            configure_mappers)
 
     @testing.resolve_artifact_names
     def test_no_equated_self_ref(self):
@@ -2148,14 +2101,9 @@
 
         assert_raises_message(
             sa.exc.ArgumentError,
-<<<<<<< HEAD
-            "Could not determine relationship direction for primaryjoin condition",
-            sa.orm.configure_mappers)
-=======
             "Could not determine relationship direction for primaryjoin "
             "condition",
-            sa.orm.compile_mappers)
->>>>>>> 2336b1ce
+            configure_mappers)
 
         sa.orm.clear_mappers()
         mapper(Foo, foos_with_fks, properties={
@@ -2172,14 +2120,9 @@
 
         assert_raises_message(
             sa.exc.ArgumentError,
-<<<<<<< HEAD
-            "Could not determine relationship direction for primaryjoin condition",
-            sa.orm.configure_mappers)
-=======
             "Could not determine relationship direction for primaryjoin "
             "condition",
-            sa.orm.compile_mappers)
->>>>>>> 2336b1ce
+            configure_mappers)
         
 
     @testing.resolve_artifact_names
@@ -2191,14 +2134,9 @@
 
         assert_raises_message(
             sa.exc.ArgumentError,
-<<<<<<< HEAD
-            "Could not determine relationship direction for primaryjoin condition",
-            sa.orm.configure_mappers)
-=======
             "Could not determine relationship direction for primaryjoin "
             "condition",
-            sa.orm.compile_mappers)
->>>>>>> 2336b1ce
+            configure_mappers)
 
 
 class InvalidRelationshipEscalationTestM2M(_base.MappedTest):
@@ -2350,14 +2288,9 @@
 
         assert_raises_message(
             sa.exc.ArgumentError,
-<<<<<<< HEAD
-            "Could not determine relationship direction for primaryjoin condition",
-            sa.orm.configure_mappers)
-=======
             "Could not determine relationship direction for "
             "primaryjoin condition",
-            sa.orm.compile_mappers)
->>>>>>> 2336b1ce
+            configure_mappers)
     
         sa.orm.clear_mappers()
         mapper(Foo, foos, properties={
@@ -2368,14 +2301,9 @@
         mapper(Bar, bars)
         assert_raises_message(
             sa.exc.ArgumentError,
-<<<<<<< HEAD
-            "Could not locate any equated, locally mapped column pairs for primaryjoin condition ",
-            sa.orm.configure_mappers)
-=======
             "Could not locate any equated, locally mapped column pairs for "
             "primaryjoin condition ",
-            sa.orm.compile_mappers)
->>>>>>> 2336b1ce
+            configure_mappers)
 
         sa.orm.clear_mappers()
         mapper(Foo, foos, properties={
