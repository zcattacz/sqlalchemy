--- conflicted
+++ resolved
@@ -11,14 +11,10 @@
 from test.lib.schema import Table, Column
 import sqlalchemy as sa
 from sqlalchemy.sql import column
-<<<<<<< HEAD
-from test.lib.util import gc_collect
-=======
 from sqlalchemy.processors import to_decimal_processor_factory, \
     to_unicode_processor_factory
-from sqlalchemy.test.util import gc_collect
+from test.lib.util import gc_collect
 from decimal import Decimal as _python_Decimal
->>>>>>> 926b0d7f
 import gc
 import weakref
 from test.orm import _base
